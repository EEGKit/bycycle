--- conflicted
+++ resolved
@@ -1,13 +1,10 @@
 """Tests for utils.dataframe."""
 
 from copy import deepcopy
-<<<<<<< HEAD
-=======
 
 import pytest
 
 import numpy as np
->>>>>>> 45ab2419
 import pandas as pd
 
 from bycycle.utils.dataframes import *
