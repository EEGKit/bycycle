--- conflicted
+++ resolved
@@ -26,12 +26,6 @@
     if kwargs_dtype == 'list_cycles' or kwargs_dtype == 'list_amp':
 
         compute_features_kwargs = [compute_features_kwargs] * n_sigs
-<<<<<<< HEAD
-    elif compute_features_kwargs_dtype == 'list' and compute_features_kwargs_error is True:
-        compute_features_kwargs = [compute_features_kwargs] * 2
-    elif compute_features_kwargs_dtype is None:
-        compute_features_kwargs = None
-=======
 
         # Raise center extrema mistmatch warning
         compute_features_kwargs[1] = {'center_extrema': 'trough', 'return_samples': False}
@@ -44,7 +38,6 @@
 
     elif kwargs_dtype == None:
          compute_features_kwargs = None
->>>>>>> 45ab2419
 
     # Sequential processing
     features_seq = compute_features_2d(sigs, fs, f_range, n_jobs=1, return_samples=True,
@@ -61,13 +54,7 @@
         for idx, df_par in enumerate(features_par):
             assert df_par.equals(features_seq[idx])
 
-<<<<<<< HEAD
-    # Sequential processing check
-    features_seq = compute_features_2d(sigs, fs, f_range, n_jobs=1, return_samples=True,
-                                       compute_features_kwargs=compute_features_kwargs)
-=======
     if axis == None:
->>>>>>> 45ab2419
 
         # Asserts sequential dfs are equal (except first and last)
         for df_features in features_seq[2:-1]:
@@ -95,36 +82,6 @@
 
     compute_features_kwargs = {'center_extrema': 'peak'}
 
-<<<<<<< HEAD
-    # 1d list of kwargs dicts
-    if compute_features_kwargs_dtype == '1dlist':
-
-        if compute_features_kwargs_error is True:
-            # Mismatch dimension, error expected
-            compute_features_kwargs = [compute_features_kwargs] * (dim1 - 1)
-        else:
-            # Valid kwargs
-            compute_features_kwargs = [compute_features_kwargs] * dim1
-
-    # 2d list of kwargs dicts
-    elif compute_features_kwargs_dtype == '2dlist':
-
-        if compute_features_kwargs_error is True:
-            # Mismatch dimension, error expected
-            compute_features_kwargs = [compute_features_kwargs] * (dim2 - 1)
-        else:
-            # Valid kwargs
-            compute_features_kwargs = [compute_features_kwargs] * dim2
-
-        # Add 2d
-        compute_features_kwargs = [compute_features_kwargs] * dim1
-
-    # No kwargs passed
-    elif compute_features_kwargs_dtype == None:
-        compute_features_kwargs = None
-
-=======
->>>>>>> 45ab2419
     df_features = \
         compute_features_3d(sigs_3d, fs, f_range, compute_features_kwargs=compute_features_kwargs,
                             return_samples=return_samples, n_jobs=-1, progress=None, axis=axis)
@@ -132,13 +89,6 @@
     assert len(df_features) == dim1
     assert len(df_features[0]) == dim2
 
-<<<<<<< HEAD
-    # Check equal values
-    for row_idx in range(dim1):
-        for col_idx in range(dim2):
-
-            assert df_features[row_idx][col_idx].equals(df_features[0][0])
-=======
     if axis == 0:
         # Dataframes will be equal across the first axis
         for row_idx in range(0, dim1):
@@ -156,5 +106,4 @@
         for row_idx in range(dim1):
             for col_idx in range(dim2):
                 if row_idx != 0 and col_idx != 0:
-                    assert df_features[0][0].equals(df_features[row_idx][col_idx])
->>>>>>> 45ab2419
+                    assert df_features[0][0].equals(df_features[row_idx][col_idx])