--- conflicted
+++ resolved
@@ -17,13 +17,9 @@
     feature : pandas.DataFrame or 1d array
         Dataframe output from :func:`~.compute_features` or a 1d array.
     param_label : str
-<<<<<<< HEAD
         Column name of the parameter of interest in ``df_features``.
-=======
-        Column name of the parameter of interest in ``df``.
     only_burst : bool
-        Limit cycles to those that are bursting.
->>>>>>> c6115392
+        Limit cycles to those that are bursting
     bins : int or string, optional, default: 'auto'
         The number of bins or binning strategy string,
         as specified in matplotlib.pyplot.hist.
